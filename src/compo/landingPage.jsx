--- conflicted
+++ resolved
@@ -87,123 +87,81 @@
       window.removeEventListener("scroll", handleScroll);
       clearTimeout(scrollTimeout);
     };
-<<<<<<< HEAD
   }, [isScrollingFromHero, lastScrollY, showScrollIndicator]);
-=======
-  }, [isScrollingFromHero, lastScrollY]);
-
-  return (
-    <div className="relative">
-      {/* Navigation */}
-      <nav className="border-b nav-enhanced fixed top-0 w-full z-50 bg-white/90 backdrop-blur-sm">
-        <div className="max-w-7xl mx-auto px-4 sm:px-6 lg:px-8">
-          <div className="flex justify-between items-center h-16">
-            <div className="flex items-center animate-slide-in-left">
-              <img
-                src="/softscape-logo.png"
-                alt="SoftScape Solutions Logo"
-                className="h-12 sm:h-16 md:h-20 w-auto -my-2 sm:-my-4 md:-my-4 mr-2 sm:mr-4"
-              />
-              <div className="logo-text">SoftScape Solutions</div>
-            </div>
-
-            {/* Desktop Navigation */}
-            <div className="hidden md:flex items-center space-x-8 animate-slide-in-right">
-              <a href="#services" className="nav-link">
-                AI Tools
-              </a>
-              <Link to="/about" className="nav-link">
-                About
-              </Link>
-              <a href="#contact" className="nav-link">
-                Contact
-              </a>
-            </div>
->>>>>>> f7d97b3e
 
   const services = [
     {
       title: "AI Chatbots & Agents",
-      description: "Intelligent conversational agents that automate customer service and business processes",
+      description:
+        "Intelligent conversational agents that automate customer service and business processes",
       icon: Bot,
       color: "blue",
       link: "/ai-chatbots",
       preview: {
-        products: ["Customer Support Bot", "Sales Assistant AI", "Virtual Receptionist"],
-        overview: "24/7 intelligent chat solutions that handle customer inquiries, qualify leads, and provide instant support across multiple platforms."
-      }
+        products: [
+          "Customer Support Bot",
+          "Sales Assistant AI",
+          "Virtual Receptionist",
+        ],
+        overview:
+          "24/7 intelligent chat solutions that handle customer inquiries, qualify leads, and provide instant support across multiple platforms.",
+      },
     },
     {
       title: "Smart Automation Tools",
-      description: "AI-powered workflow automation that eliminates repetitive tasks and boosts productivity",
+      description:
+        "AI-powered workflow automation that eliminates repetitive tasks and boosts productivity",
       icon: Workflow,
       color: "purple",
       link: "/smart-automation",
       preview: {
-        products: ["Document Processing AI", "Email Automation", "Data Entry Assistant"],
-        overview: "Streamline operations with intelligent automation that handles repetitive tasks, processes documents, and manages workflows."
-      }
+        products: [
+          "Document Processing AI",
+          "Email Automation",
+          "Data Entry Assistant",
+        ],
+        overview:
+          "Streamline operations with intelligent automation that handles repetitive tasks, processes documents, and manages workflows.",
+      },
     },
     {
       title: "AI-Enhanced Applications",
-      description: "Web and mobile applications powered by artificial intelligence for superior user experiences",
+      description:
+        "Web and mobile applications powered by artificial intelligence for superior user experiences",
       icon: Sparkles,
       color: "orange",
       link: "/ai-applications",
       preview: {
-        products: ["Smart Analytics Dashboard", "Predictive Mobile Apps", "AI-Powered CRM"],
-        overview: "Transform your digital presence with applications that learn from user behavior and provide intelligent insights."
-      }
+        products: [
+          "Smart Analytics Dashboard",
+          "Predictive Mobile Apps",
+          "AI-Powered CRM",
+        ],
+        overview:
+          "Transform your digital presence with applications that learn from user behavior and provide intelligent insights.",
+      },
     },
     {
       title: "Custom AI Solutions",
-      description: "Tailored artificial intelligence systems designed specifically for your unique business needs",
+      description:
+        "Tailored artificial intelligence systems designed specifically for your unique business needs",
       icon: Cpu,
       color: "indigo",
       link: "/custom-ai",
       preview: {
-        products: ["Bespoke ML Models", "Industry-Specific AI", "AI Integration Services"],
-        overview: "Get AI solutions built specifically for your business challenges, from custom machine learning models to complete AI integrations."
-      }
-    }
+        products: [
+          "Bespoke ML Models",
+          "Industry-Specific AI",
+          "AI Integration Services",
+        ],
+        overview:
+          "Get AI solutions built specifically for your business challenges, from custom machine learning models to complete AI integrations.",
+      },
+    },
   ];
 
-<<<<<<< HEAD
   return (
     <Layout logoClassName="logo-text">
-=======
-          {/* Mobile Navigation Menu */}
-          {isMobileMenuOpen && (
-            <div className="mobile-menu-container">
-              <div className="px-4 py-4 space-y-4">
-                <a
-                  href="#services"
-                  className="mobile-nav-link"
-                  onClick={toggleMobileMenu}
-                >
-                  AI Tools
-                </a>
-                <Link
-                  to="/about"
-                  className="mobile-nav-link"
-                  onClick={toggleMobileMenu}
-                >
-                  About
-                </Link>
-                <a
-                  href="#contact"
-                  className="mobile-nav-link"
-                  onClick={toggleMobileMenu}
-                >
-                  Contact
-                </a>
-              </div>
-            </div>
-          )}
-        </div>
-      </nav>
->>>>>>> f7d97b3e
-
       {/* Hero Section - Full Screen */}
       <section className="hero-container hero-section">
         <div className="max-w-7xl mx-auto w-full">
@@ -274,11 +232,15 @@
             <div className="grid md:grid-cols-2 lg:grid-cols-2 gap-8">
               {services.map((service, index) => (
                 <Link key={index} to={service.link} className="block">
-                  <Card 
+                  <Card
                     className={`service-card-container card-enhanced hover-lift animate-slide-in ${
-                      index === 1 ? 'animate-delay-100' : 
-                      index === 2 ? 'animate-delay-200' :
-                      index === 3 ? 'animate-delay-300' : ''
+                      index === 1
+                        ? "animate-delay-100"
+                        : index === 2
+                        ? "animate-delay-200"
+                        : index === 3
+                        ? "animate-delay-300"
+                        : ""
                     } will-change-transform cursor-pointer relative overflow-hidden`}
                     onMouseEnter={(e) => handleServiceHover(service, e)}
                     onMouseLeave={handleServiceLeave}
@@ -286,7 +248,9 @@
                     {/* Main Card Content */}
                     <div className="main-card-content">
                       <CardHeader className="text-center">
-                        <div className={`service-icon-${service.color} icon-bounce`}>
+                        <div
+                          className={`service-icon-${service.color} icon-bounce`}
+                        >
                           <service.icon className="h-8 w-8 text-white" />
                         </div>
                         <CardTitle className="text-lg sm:text-xl md:text-2xl">
@@ -297,20 +261,24 @@
                         </CardDescription>
                       </CardHeader>
                     </div>
-                    
+
                     {/* Sliding Preview Panel */}
                     <div className="preview-panel">
                       <div className="preview-content">
                         <div className="preview-header">
                           <div className="preview-header-content">
-                            <div className={`service-icon-${service.color} icon-small`}>
+                            <div
+                              className={`service-icon-${service.color} icon-small`}
+                            >
                               <service.icon className="h-6 w-6 text-white" />
                             </div>
                             <h4 className="preview-title">{service.title}</h4>
                           </div>
                         </div>
                         <div className="preview-body">
-                          <p className="preview-overview">{service.preview?.overview}</p>
+                          <p className="preview-overview">
+                            {service.preview?.overview}
+                          </p>
                           <div className="preview-products">
                             <h5 className="products-title">Our Products:</h5>
                             <ul className="products-list">
