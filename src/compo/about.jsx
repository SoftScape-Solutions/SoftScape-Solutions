import React from "react";
<<<<<<< HEAD
=======
import { Link } from "react-router-dom";
>>>>>>> f7d97b3e
import { Button } from "../components/ui/button";
import {
  Card,
  CardContent,
  CardDescription,
  CardHeader,
  CardTitle,
} from "../components/ui/card";
import {
  Code,
  Users,
  Target,
  Heart,
  Award,
  Zap,
  Shield,
  Brain,
  Bot,
  Workflow,
} from "lucide-react";
<<<<<<< HEAD
import Layout from "../components/common/Layout";
=======
import Navigation from "../components/common/Navigation";
import { useMobileMenu } from "../hooks";
>>>>>>> f7d97b3e
import "./about.css";
import "./landingPage.css";

const About = () => {
<<<<<<< HEAD
  return (
    <Layout logoClassName="about-logo-text">
=======
  const { isMobileMenuOpen, toggleMobileMenu } = useMobileMenu();

  return (
    <div className="relative">
      <Navigation
        isMobileMenuOpen={isMobileMenuOpen}
        toggleMobileMenu={toggleMobileMenu}
        logoClassName="about-logo-text"
      />
>>>>>>> f7d97b3e

      {/* Hero Section */}
      <section className="pt-24 pb-20 px-4 sm:px-6 lg:px-8">
        <div className="max-w-7xl mx-auto">
          <div className="text-center animate-fade-in">
            <div className="about-hero-icon">
              <Brain className="h-10 w-10 text-white" />
            </div>
            <h1 className="text-3xl sm:text-4xl md:text-5xl lg:text-6xl font-bold text-gray-900 mb-6">
              About
              <span className="gradient-text-ai block">
                SoftScape AI Solutions
              </span>
            </h1>
            <p className="text-base sm:text-lg md:text-xl text-gray-600 mb-8 max-w-3xl mx-auto leading-relaxed px-4">
              We are passionate AI innovators creating intelligent solutions,
              autonomous agents, and smart tools that revolutionize businesses
              through the power of artificial intelligence.
            </p>
          </div>
        </div>
      </section>

      {/* Mission Section */}
      <section className="py-20 px-4 sm:px-6 lg:px-8 bg-white">
        <div className="max-w-7xl mx-auto">
          <div className="grid lg:grid-cols-2 gap-16 items-center">
            <div className="animate-slide-in">
              <h2 className="text-2xl sm:text-3xl md:text-4xl font-bold text-gray-900 mb-6">
                Our AI Mission
              </h2>
              <p className="text-base sm:text-lg md:text-xl text-gray-600 mb-8 leading-relaxed">
                At SoftScape AI Solutions, we are dedicated to delivering
                revolutionary artificial intelligence tools, smart automation
                agents, and intelligent systems that transform how businesses
                operate. Our commitment to AI excellence drives everything we
                create.
              </p>
              <div className="flex flex-col sm:flex-row gap-4">
                <Button className="flex items-center btn-primary-enhanced">
                  <Brain className="mr-2 h-5 w-5" />
                  Our AI Vision
                </Button>
                <Button variant="outline" className="hover-glow">
                  Join Our AI Team
                </Button>
              </div>
            </div>
            <div className="animate-slide-in about-hero-card">
              <div className="animate-gradient rounded-2xl p-8 text-white">
                <div className="flex items-center mb-6">
                  <div className="w-12 h-12 bg-white/20 rounded-lg flex items-center justify-center mr-4">
                    <Bot className="h-6 w-6" />
                  </div>
                  <h3 className="text-2xl font-bold">Our AI Promise</h3>
                </div>
                <p className="text-blue-100 text-lg leading-relaxed">
                  We promise to deliver AI solutions that not only meet your
                  technical requirements but revolutionize your business
                  operations with intelligent automation and smart
                  decision-making.
                </p>
              </div>
            </div>
          </div>
        </div>
      </section>

      {/* Values Section */}
      <section className="py-20 px-4 sm:px-6 lg:px-8 bg-gradient-to-br from-slate-50 to-blue-50">
        <div className="max-w-7xl mx-auto">
          <div className="text-center mb-16">
            <h2 className="text-4xl font-bold text-gray-900 mb-4">
              Our AI Values
            </h2>
            <p className="text-xl text-gray-600 max-w-2xl mx-auto">
              The AI principles that guide every intelligent solution and
              autonomous agent we create
            </p>
          </div>

          <div className="grid md:grid-cols-2 lg:grid-cols-4 gap-8">
            <Card className="group hover:shadow-xl transition-all duration-500 hover:-translate-y-2 border-0 bg-white/80 backdrop-blur-sm animate-slide-in">
              <CardHeader className="text-center">
                <div className="w-16 h-16 bg-gradient-to-r from-blue-500 to-cyan-500 rounded-2xl flex items-center justify-center mx-auto mb-4 group-hover:scale-110 transition-all duration-300 animate-pulse-glow">
                  <Brain className="h-8 w-8 text-white" />
                </div>
                <CardTitle className="text-xl">AI Innovation</CardTitle>
                <CardDescription className="text-base">
                  Pioneering the future with breakthrough artificial
                  intelligence and smart automation
                </CardDescription>
              </CardHeader>
            </Card>

            <Card className="about-values-card animate-slide-in about-values-card-1">
              <CardHeader className="text-center">
                <div className="about-values-icon-green">
                  <Bot className="h-8 w-8 text-white" />
                </div>
                <CardTitle className="text-xl">Smart Excellence</CardTitle>
                <CardDescription className="text-base">
                  Delivering intelligent solutions with unmatched quality and
                  precision
                </CardDescription>
              </CardHeader>
            </Card>

            <Card className="about-values-card animate-slide-in about-values-card-2">
              <CardHeader className="text-center">
                <div className="about-values-icon-purple">
                  <Shield className="h-8 w-8 text-white" />
                </div>
                <CardTitle className="text-xl">AI Ethics</CardTitle>
                <CardDescription className="text-base">
                  Building trustworthy AI systems with transparency and
                  responsible innovation
                </CardDescription>
              </CardHeader>
            </Card>

            <Card className="about-values-card animate-slide-in about-values-card-3">
              <CardHeader className="text-center">
                <div className="about-values-icon-orange">
                  <Workflow className="h-8 w-8 text-white" />
                </div>
                <CardTitle className="text-xl">
                  Intelligent Collaboration
                </CardTitle>
                <CardDescription className="text-base">
                  Partnering with AI agents and human expertise for
                  extraordinary results
                </CardDescription>
              </CardHeader>
            </Card>
          </div>
        </div>
      </section>

      {/* Team Section */}
      <section className="py-20 px-4 sm:px-6 lg:px-8 bg-white">
        <div className="max-w-7xl mx-auto">
          <div className="text-center mb-16">
            <h2 className="text-4xl font-bold text-gray-900 mb-4">
              Meet Our Team
            </h2>
            <p className="text-xl text-gray-600 max-w-2xl mx-auto">
              Passionate professionals dedicated to delivering exceptional
              results
            </p>
          </div>

          <div className="grid md:grid-cols-2 lg:grid-cols-3 gap-8 mb-16">
            <div className="text-center group animate-slide-in">
              <div className="about-team-avatar about-team-avatar-1">OA</div>
              <h3 className="text-xl font-semibold text-gray-900 mb-2">
                Omer Aqeel
              </h3>
              <p className="text-gray-600 mb-2">
                Lead AI Developer/Software Engineer
              </p>
              <p className="text-sm text-gray-500">
                AI systems architect with 4+ years in intelligent automation,
                specializing in natural language processing, LLM integration,
                and AI-driven solutions.
              </p>
            </div>

            <div className="text-center about-team-card animate-slide-in about-team-card-1">
              <div className="about-team-avatar about-team-avatar-2">SH</div>
              <h3 className="text-xl font-semibold text-gray-900 mb-2">
                Mohammad Saad Husnain
              </h3>
              <p className="text-gray-600 mb-2">AI UX Designer/Researcher</p>
              <p className="text-sm text-gray-500">
                Designing intuitive interfaces for intelligent systems/AI
                applications and Researching AI Implementation Strategies
              </p>
            </div>

            <div className="text-center about-team-card animate-slide-in about-team-card-2">
              <div className="about-team-avatar about-team-avatar-3">SR</div>
              <h3 className="text-xl font-semibold text-gray-900 mb-2">
                Saad ur Rehman
              </h3>
              <p className="text-gray-600 mb-2">
                Full Stack Developer/Project Manager
              </p>
              <p className="text-sm text-gray-500">
                Keeping AI infrastructure cool and optimally performing,
                developing communication protocols, ensuring seamless
                integration of AI solutions and Database management.
              </p>
            </div>
          </div>

          <div className="text-center">
            <p className="text-lg text-gray-600 mb-8 max-w-3xl mx-auto">
              We are a team of passionate professionals committed to delivering
              the best solutions for our clients. With expertise in various
              technologies and industries, we bring diverse perspectives to
              every project.
            </p>
            <Button size="lg" className="animate-slide-in about-team-card-3">
              Join Our Team
            </Button>
          </div>
        </div>
      </section>
        </Layout>
  );
};

export default About;<|MERGE_RESOLUTION|>--- conflicted
+++ resolved
@@ -1,8 +1,4 @@
 import React from "react";
-<<<<<<< HEAD
-=======
-import { Link } from "react-router-dom";
->>>>>>> f7d97b3e
 import { Button } from "../components/ui/button";
 import {
   Card,
@@ -23,30 +19,14 @@
   Bot,
   Workflow,
 } from "lucide-react";
-<<<<<<< HEAD
+
 import Layout from "../components/common/Layout";
-=======
-import Navigation from "../components/common/Navigation";
-import { useMobileMenu } from "../hooks";
->>>>>>> f7d97b3e
 import "./about.css";
 import "./landingPage.css";
 
 const About = () => {
-<<<<<<< HEAD
   return (
     <Layout logoClassName="about-logo-text">
-=======
-  const { isMobileMenuOpen, toggleMobileMenu } = useMobileMenu();
-
-  return (
-    <div className="relative">
-      <Navigation
-        isMobileMenuOpen={isMobileMenuOpen}
-        toggleMobileMenu={toggleMobileMenu}
-        logoClassName="about-logo-text"
-      />
->>>>>>> f7d97b3e
 
       {/* Hero Section */}
       <section className="pt-24 pb-20 px-4 sm:px-6 lg:px-8">
